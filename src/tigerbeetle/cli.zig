//! Parse and validate command-line arguments for the tigerbeetle binary.
//!
//! Everything that can be validated without reading the data file must be validated here.
//! Caller must additionally assert validity of arguments as a defense in depth.
//!
//! Some flags are experimental: intentionally undocumented and are not a part of the official
//! surface area. Even experimental features must adhere to the same strict standard of safety,
//! but they come without any performance or usability guarantees.
//!
//! Experimental features are not gated by comptime option for safety: it is much easier to review
//! code for correctness when it is initially added to the main branch, rather when a comptime flag
//! is lifted.

const std = @import("std");
const assert = std.debug.assert;
const fmt = std.fmt;
const net = std.net;

const vsr = @import("vsr");
const flags = vsr.flags;
const constants = vsr.constants;
const tigerbeetle = vsr.tigerbeetle;
const data_file_size_min = vsr.superblock.data_file_size_min;
const Grid = vsr.GridType(vsr.storage.Storage);
const StateMachine = vsr.state_machine.StateMachineType(
    vsr.storage.Storage,
    constants.state_machine_config,
);

const CliArgs = union(enum) {
    format: struct {
        cluster: u128,
        replica: ?u8 = null,
        // Experimental: standbys don't have a concrete practical use-case yet.
        standby: ?u8 = null,
        replica_count: u8,
        development: bool = false,

        positional: struct {
            path: [:0]const u8,
        },
    },

    start: struct {
        addresses: []const u8,
        limit_storage: flags.ByteSize = .{ .value = constants.storage_size_limit_max },
        limit_pipeline_requests: ?u32 = null,
        cache_accounts: ?flags.ByteSize = null,
        cache_transfers: ?flags.ByteSize = null,
        cache_transfers_pending: ?flags.ByteSize = null,
        cache_account_balances: ?flags.ByteSize = null,
        cache_grid: ?flags.ByteSize = null,
        memory_lsm_manifest: flags.ByteSize =
            .{ .value = constants.lsm_manifest_memory_size_default },
        development: bool = false,

        positional: struct {
            path: [:0]const u8,
        },
    },

    version: struct {
        verbose: bool = false,
    },

    repl: struct {
        addresses: []const u8,
        cluster: u128,
        verbose: bool = false,
        command: []const u8 = "",
    },

    // Experimental: the interface is subject to change.
    benchmark: struct {
        cache_accounts: ?[]const u8 = null,
        cache_transfers: ?[]const u8 = null,
        cache_transfers_pending: ?[]const u8 = null,
        cache_account_balances: ?[]const u8 = null,
        cache_grid: ?[]const u8 = null,
        account_count: usize = 10_000,
        account_balances: bool = false,
        transfer_count: usize = 10_000_000,
        transfer_pending: bool = false,
        query_count: usize = 100,
        transfer_count_per_second: usize = 1_000_000,
        print_batch_timings: bool = false,
        id_order: Command.Benchmark.IdOrder = .sequential,
        statsd: bool = false,
        addresses: ?[]const u8 = null,
        seed: ?u64 = null,
    },

<<<<<<< HEAD
    // Internal: used for multiversion binary debugging.
    multiversionvalidate: struct {
        positional: struct {
            path: [:0]const u8,
        },
    },

    // TODO Document --cache-accounts, --cache-transfers, --cache-transfers-posted, --limit-storage
=======
    // TODO Document --cache-accounts, --cache-transfers, --cache-transfers-posted, --limit-storage,
    // --limit-pipeline-requests
>>>>>>> 9777cc7a
    pub const help = fmt.comptimePrint(
        \\Usage:
        \\
        \\  tigerbeetle [-h | --help]
        \\
        \\  tigerbeetle format --cluster=<integer> --replica=<index> --replica-count=<integer> <path>
        \\
        \\  tigerbeetle start --addresses=<addresses> [--cache-grid=<size><KiB|MiB|GiB>] <path>
        \\
        \\  tigerbeetle version [--verbose]
        \\
        \\  tigerbeetle repl --cluster=<integer> --addresses=<addresses>
        \\
        \\Commands:
        \\
        \\  format     Create a TigerBeetle replica data file at <path>.
        \\             The --cluster and --replica arguments are required.
        \\             Each TigerBeetle replica must have its own data file.
        \\
        \\  start      Run a TigerBeetle replica from the data file at <path>.
        \\
        \\  version    Print the TigerBeetle build version and the compile-time config values.
        \\
        \\  repl       Enter the TigerBeetle client REPL.
        \\
        \\Options:
        \\
        \\  -h, --help
        \\        Print this help message and exit.
        \\
        \\  --cluster=<integer>
        \\        Set the cluster ID to the provided 128-bit unsigned decimal integer.
        \\
        \\  --replica=<index>
        \\        Set the zero-based index that will be used for the replica process.
        \\        An index greater than or equal to "replica-count" makes the replica a standby.
        \\        The value of this argument will be interpreted as an index into the --addresses array.
        \\
        \\  --replica-count=<integer>
        \\        Set the number of replicas participating in replication.
        \\
        \\  --addresses=<addresses>
        \\        Set the addresses of all replicas in the cluster.
        \\        Accepts a comma-separated list of IPv4/IPv6 addresses with port numbers.
        \\        Either the address or port number (but not both) may be omitted,
        \\        in which case a default of {[default_address]s} or {[default_port]d}
        \\        will be used.
        \\        "addresses[i]" corresponds to replica "i".
        \\
        \\  --cache-grid=<size><KiB|MiB|GiB>
        \\        Set the grid cache size. The grid cache acts like a page cache for TigerBeetle,
        \\        and should be set as large as possible.
        \\        On a machine running only TigerBeetle, this is somewhere around
        \\        (Total RAM) - 3GiB (TigerBeetle) - 1GiB (System), eg 12GiB for a 16GiB machine.
        \\        Defaults to {[default_cache_grid_gb]d}GiB.
        \\
        \\  --memory-lsm-manifest=<size><KiB|MiB|GiB>
        \\        Sets the amount of memory allocated for LSM-tree manifests. When the
        \\        number or size of LSM-trees would become too large for their manifests to fit
        \\        into memory the server will terminate.
        \\        Defaults to {[default_memory_lsm_manifest_mb]d}MiB.
        \\
        \\  --verbose
        \\        Print compile-time configuration along with the build version.
        \\
        \\  --development
        \\        Allow the replica to format/start even when Direct IO is unavailable.
        \\        Additionally, use smaller cache sizes by default.
        \\
        \\        For safety, production replicas should always enforce Direct IO -- this flag should only be
        \\        used for testing and development. It should not be used for production or benchmarks.
        \\
        \\Examples:
        \\
        \\  tigerbeetle format --cluster=0 --replica=0 --replica-count=3 0_0.tigerbeetle
        \\  tigerbeetle format --cluster=0 --replica=1 --replica-count=3 0_1.tigerbeetle
        \\  tigerbeetle format --cluster=0 --replica=2 --replica-count=3 0_2.tigerbeetle
        \\
        \\  tigerbeetle start --addresses=127.0.0.1:3003,127.0.0.1:3001,127.0.0.1:3002 0_0.tigerbeetle
        \\  tigerbeetle start --addresses=3003,3001,3002 0_1.tigerbeetle
        \\  tigerbeetle start --addresses=3003,3001,3002 0_2.tigerbeetle
        \\
        \\  tigerbeetle start --addresses=192.168.0.1,192.168.0.2,192.168.0.3 0_0.tigerbeetle
        \\
        \\  tigerbeetle start --addresses='[::1]:3003,[::1]:3001,[::1]:3002'  0_0.tigerbeetle
        \\
        \\  tigerbeetle version --verbose
        \\
        \\  tigerbeetle repl --addresses=3003,3002,3001 --cluster=0
        \\
    , .{
        .default_address = constants.address,
        .default_port = constants.port,
        .default_cache_grid_gb = @divExact(
            constants.grid_cache_size_default,
            1024 * 1024 * 1024,
        ),
        .default_memory_lsm_manifest_mb = @divExact(
            constants.lsm_manifest_memory_size_default,
            1024 * 1024,
        ),
    });
};

const StartDefaults = struct {
    limit_pipeline_requests: u32,
    cache_accounts: flags.ByteSize,
    cache_transfers: flags.ByteSize,
    cache_transfers_pending: flags.ByteSize,
    cache_account_balances: flags.ByteSize,
    cache_grid: flags.ByteSize,
};

const start_defaults_production = StartDefaults{
    .limit_pipeline_requests = constants.pipeline_request_queue_max,
    .cache_accounts = .{ .value = constants.cache_accounts_size_default },
    .cache_transfers = .{ .value = constants.cache_transfers_size_default },
    .cache_transfers_pending = .{ .value = constants.cache_transfers_pending_size_default },
    .cache_account_balances = .{ .value = constants.cache_account_balances_size_default },
    .cache_grid = .{ .value = constants.grid_cache_size_default },
};

const start_defaults_development = StartDefaults{
    .limit_pipeline_requests = 0,
    .cache_accounts = .{ .value = 0 },
    .cache_transfers = .{ .value = 0 },
    .cache_transfers_pending = .{ .value = 0 },
    .cache_account_balances = .{ .value = 0 },
    .cache_grid = .{ .value = constants.block_size * Grid.Cache.value_count_max_multiple },
};

pub const Command = union(enum) {
    pub const Format = struct {
        cluster: u128,
        replica: u8,
        replica_count: u8,
        development: bool,
        path: [:0]const u8,
    };

    pub const Start = struct {
        addresses: []const net.Address,
        // true when the value of `--addresses` is exactly `0`. Used to enable "magic zero" mode for
        // testing. We check the raw string rather then the parsed address to prevent triggering
        // this logic by accident.
        addresses_zero: bool,
        cache_accounts: u32,
        cache_transfers: u32,
        cache_transfers_pending: u32,
        cache_account_balances: u32,
        storage_size_limit: u64,
        pipeline_requests_limit: u32,
        cache_grid_blocks: u32,
        lsm_forest_node_count: u32,
        development: bool,
        path: [:0]const u8,
    };

    pub const Repl = struct {
        addresses: []const net.Address,
        cluster: u128,
        verbose: bool,
        statements: []const u8,
    };

    pub const Benchmark = struct {
        /// The ID order can affect the results of a benchmark significantly. Specifically,
        /// sequential is expected to be the best (since it can take advantage of various
        /// optimizations such as avoiding negative prefetch) while random/reversed can't.
        pub const IdOrder = enum { sequential, random, reversed };

        cache_accounts: ?[]const u8 = null,
        cache_transfers: ?[]const u8 = null,
        cache_transfers_pending: ?[]const u8 = null,
        cache_account_balances: ?[]const u8 = null,
        cache_grid: ?[]const u8 = null,
        account_count: usize = 10_000,
        account_balances: bool = false,
        transfer_count: usize = 10_000_000,
        transfer_pending: bool = false,
        query_count: usize = 100,
        transfer_count_per_second: usize = 1_000_000,
        print_batch_timings: bool = false,
        id_order: IdOrder = .sequential,
        statsd: bool = false,
        addresses: ?[]const net.Address = null,
        seed: ?u64 = null,
    };

    format: Format,
    start: Start,
    version: struct {
        verbose: bool,
    },
    repl: Repl,
    benchmark: Benchmark,
    multiversion_validate: [:0]const u8,

    pub fn deinit(command: *Command, allocator: std.mem.Allocator) void {
        switch (command.*) {
            inline .start, .repl => |*cmd| allocator.free(cmd.addresses),
            .benchmark => |*cmd| {
                if (cmd.addresses) |addresses| allocator.free(addresses);
            },
            else => {},
        }
        command.* = undefined;
    }
};

/// Parse the command line arguments passed to the `tigerbeetle` binary.
/// Exits the program with a non-zero exit code if an error is found.
pub fn parse_args(allocator: std.mem.Allocator, args_iterator: *std.process.ArgIterator) !Command {
    const cli_args = flags.parse(args_iterator, CliArgs);

    switch (cli_args) {
        .version => |version| {
            return Command{
                .version = .{
                    .verbose = version.verbose,
                },
            };
        },
        .format => |format| {
            if (format.replica_count == 0) {
                flags.fatal("--replica-count: value needs to be greater than zero", .{});
            }
            if (format.replica_count > constants.replicas_max) {
                flags.fatal("--replica-count: value is too large ({}), at most {} is allowed", .{
                    format.replica_count,
                    constants.replicas_max,
                });
            }

            if (format.replica == null and format.standby == null) {
                flags.fatal("--replica: argument is required", .{});
            }

            if (format.replica != null and format.standby != null) {
                flags.fatal("--standby: conflicts with '--replica'", .{});
            }

            if (format.replica) |replica| {
                if (replica >= format.replica_count) {
                    flags.fatal("--replica: value is too large ({}), at most {} is allowed", .{
                        replica,
                        format.replica_count - 1,
                    });
                }
            }

            if (format.standby) |standby| {
                if (standby < format.replica_count) {
                    flags.fatal("--standby: value is too small ({}), at least {} is required", .{
                        standby,
                        format.replica_count,
                    });
                }
                if (standby >= format.replica_count + constants.standbys_max) {
                    flags.fatal("--standby: value is too large ({}), at most {} is allowed", .{
                        standby,
                        format.replica_count + constants.standbys_max - 1,
                    });
                }
            }

            const replica = (format.replica orelse format.standby).?;
            assert(replica < constants.members_max);
            assert(replica < format.replica_count + constants.standbys_max);

            return Command{
                .format = .{
                    .cluster = format.cluster, // just an ID, any value is allowed
                    .replica = replica,
                    .replica_count = format.replica_count,
                    .development = format.development,
                    .path = format.positional.path,
                },
            };
        },
        .start => |start| {
            const groove_config = StateMachine.Forest.groove_config;
            const AccountsValuesCache = groove_config.accounts.ObjectsCache.Cache;
            const TransfersValuesCache = groove_config.transfers.ObjectsCache.Cache;
            const TransfersPendingValuesCache = groove_config.transfers_pending.ObjectsCache.Cache;
            const AccountBalancesValuesCache = groove_config.account_balances.ObjectsCache.Cache;

            const addresses = parse_addresses(allocator, start.addresses);
            const defaults =
                if (start.development) start_defaults_development else start_defaults_production;

            const storage_size_limit = start.limit_storage.bytes();
            const storage_size_limit_min = data_file_size_min;
            const storage_size_limit_max = constants.storage_size_limit_max;
            if (storage_size_limit > storage_size_limit_max) {
                flags.fatal("--limit-storage: size {}{s} exceeds maximum: {}MiB", .{
                    start.limit_storage.value,
                    start.limit_storage.suffix(),
                    @divExact(storage_size_limit_max, 1024 * 1024),
                });
            }
            if (storage_size_limit < storage_size_limit_min) {
                flags.fatal("--limit-storage: size {}{s} is below minimum: {}KiB", .{
                    start.limit_storage.value,
                    start.limit_storage.suffix(),
                    @divExact(storage_size_limit_min, 1024),
                });
            }
            if (storage_size_limit % constants.sector_size != 0) {
                flags.fatal(
                    "--limit-storage: size {}{s} must be a multiple of sector size ({}KiB)",
                    .{
                        start.limit_storage.value,
                        start.limit_storage.suffix(),
                        @divExact(constants.sector_size, 1024),
                    },
                );
            }

            const pipeline_limit =
                start.limit_pipeline_requests orelse defaults.limit_pipeline_requests;
            const pipeline_limit_min = 0;
            const pipeline_limit_max = constants.pipeline_request_queue_max;
            if (pipeline_limit > pipeline_limit_max) {
                flags.fatal("--limit-pipeline-requests: count {} exceeds maximum: {}", .{
                    pipeline_limit,
                    pipeline_limit_max,
                });
            }
            if (pipeline_limit < pipeline_limit_min) {
                flags.fatal("--limit-pipeline-requests: count {} is below minimum: {}", .{
                    pipeline_limit,
                    pipeline_limit_min,
                });
            }

            const lsm_manifest_memory = start.memory_lsm_manifest.bytes();
            const lsm_manifest_memory_max = constants.lsm_manifest_memory_size_max;
            const lsm_manifest_memory_min = constants.lsm_manifest_memory_size_min;
            const lsm_manifest_memory_multiplier = constants.lsm_manifest_memory_size_multiplier;
            if (lsm_manifest_memory > lsm_manifest_memory_max) {
                flags.fatal("--memory-lsm-manifest: size {}{s} exceeds maximum: {}MiB", .{
                    start.memory_lsm_manifest.value,
                    start.memory_lsm_manifest.suffix(),
                    @divExact(lsm_manifest_memory_max, 1024 * 1024),
                });
            }
            if (lsm_manifest_memory < lsm_manifest_memory_min) {
                flags.fatal("--memory-lsm-manifest: size {}{s} is below minimum: {}MiB", .{
                    start.memory_lsm_manifest.value,
                    start.memory_lsm_manifest.suffix(),
                    @divExact(lsm_manifest_memory_min, 1024 * 1024),
                });
            }
            if (lsm_manifest_memory % lsm_manifest_memory_multiplier != 0) {
                flags.fatal(
                    "--memory-lsm-manifest: size {}{s} must be a multiple of {}MiB",
                    .{
                        start.memory_lsm_manifest.value,
                        start.memory_lsm_manifest.suffix(),
                        @divExact(lsm_manifest_memory_multiplier, 1024 * 1024),
                    },
                );
            }

            const lsm_forest_node_count: u32 =
                @intCast(@divExact(lsm_manifest_memory, constants.lsm_manifest_node_size));

            return Command{
                .start = .{
                    .addresses = addresses,
                    .addresses_zero = std.mem.eql(u8, start.addresses, "0"),
                    .storage_size_limit = storage_size_limit,
                    .pipeline_requests_limit = pipeline_limit,
                    .cache_accounts = parse_cache_size_to_count(
                        tigerbeetle.Account,
                        AccountsValuesCache,
                        start.cache_accounts orelse defaults.cache_accounts,
                    ),
                    .cache_transfers = parse_cache_size_to_count(
                        tigerbeetle.Transfer,
                        TransfersValuesCache,
                        start.cache_transfers orelse defaults.cache_transfers,
                    ),
                    .cache_transfers_pending = parse_cache_size_to_count(
                        StateMachine.TransferPending,
                        TransfersPendingValuesCache,
                        start.cache_transfers_pending orelse defaults.cache_transfers_pending,
                    ),
                    .cache_account_balances = parse_cache_size_to_count(
                        StateMachine.AccountBalancesGrooveValue,
                        AccountBalancesValuesCache,
                        start.cache_account_balances orelse defaults.cache_account_balances,
                    ),
                    .cache_grid_blocks = parse_cache_size_to_count(
                        [constants.block_size]u8,
                        Grid.Cache,
                        start.cache_grid orelse defaults.cache_grid,
                    ),
                    .lsm_forest_node_count = lsm_forest_node_count,
                    .development = start.development,
                    .path = start.positional.path,
                },
            };
        },
        .repl => |repl| {
            const addresses = parse_addresses(allocator, repl.addresses);

            return Command{
                .repl = .{
                    .addresses = addresses,
                    .cluster = repl.cluster,
                    .verbose = repl.verbose,
                    .statements = repl.command,
                },
            };
        },
        .benchmark => |benchmark| {
            const addresses = if (benchmark.addresses) |addresses|
                parse_addresses(allocator, addresses)
            else
                null;

            return Command{
                .benchmark = .{
                    .cache_accounts = benchmark.cache_accounts,
                    .cache_transfers = benchmark.cache_transfers,
                    .cache_transfers_pending = benchmark.cache_transfers_pending,
                    .cache_account_balances = benchmark.cache_account_balances,
                    .cache_grid = benchmark.cache_grid,
                    .account_count = benchmark.account_count,
                    .transfer_count = benchmark.transfer_count,
                    .transfer_pending = benchmark.transfer_pending,
                    .query_count = benchmark.query_count,
                    .transfer_count_per_second = benchmark.transfer_count_per_second,
                    .print_batch_timings = benchmark.print_batch_timings,
                    .id_order = benchmark.id_order,
                    .statsd = benchmark.statsd,
                    .addresses = addresses,
                    .seed = benchmark.seed,
                },
            };
        },
        .multiversionvalidate => |multiversion_validate| {
            return Command{ .multiversion_validate = multiversion_validate.positional.path };
        },
    }
}

/// Parse and allocate the addresses returning a slice into that array.
fn parse_addresses(allocator: std.mem.Allocator, raw_addresses: []const u8) []net.Address {
    return vsr.parse_addresses(
        allocator,
        raw_addresses,
        constants.members_max,
    ) catch |err| switch (err) {
        error.AddressHasTrailingComma => flags.fatal("--addresses: invalid trailing comma", .{}),
        error.AddressLimitExceeded => {
            flags.fatal("--addresses: too many addresses, at most {d} are allowed", .{
                constants.members_max,
            });
        },
        error.AddressHasMoreThanOneColon => {
            flags.fatal("--addresses: invalid address with more than one colon", .{});
        },
        error.PortOverflow => flags.fatal("--addresses: port exceeds 65535", .{}),
        error.PortInvalid => flags.fatal("--addresses: invalid port", .{}),
        error.AddressInvalid => flags.fatal("--addresses: invalid IPv4 or IPv6 address", .{}),
        error.OutOfMemory => flags.fatal("out of memory", .{}),
    };
}

/// Given a limit like `10GiB`, a SetAssociativeCache and T return the largest `value_count_max`
/// that can fit in the limit.
fn parse_cache_size_to_count(
    comptime T: type,
    comptime SetAssociativeCache: type,
    size: flags.ByteSize,
) u32 {
    const value_count_max_multiple = SetAssociativeCache.value_count_max_multiple;

    const count_limit = @divFloor(size.bytes(), @sizeOf(T));
    const count_rounded = @divFloor(
        count_limit,
        value_count_max_multiple,
    ) * value_count_max_multiple;

    const result: u32 = @intCast(count_rounded); // TODO: better error message on overflow
    assert(@as(u64, result) * @sizeOf(T) <= size.bytes());

    return result;
}<|MERGE_RESOLUTION|>--- conflicted
+++ resolved
@@ -90,19 +90,8 @@
         seed: ?u64 = null,
     },
 
-<<<<<<< HEAD
-    // Internal: used for multiversion binary debugging.
-    multiversionvalidate: struct {
-        positional: struct {
-            path: [:0]const u8,
-        },
-    },
-
-    // TODO Document --cache-accounts, --cache-transfers, --cache-transfers-posted, --limit-storage
-=======
     // TODO Document --cache-accounts, --cache-transfers, --cache-transfers-posted, --limit-storage,
     // --limit-pipeline-requests
->>>>>>> 9777cc7a
     pub const help = fmt.comptimePrint(
         \\Usage:
         \\
