--- conflicted
+++ resolved
@@ -140,17 +140,10 @@
     \\var account3 = new Account{ /* ... account values ... */ };
     \\var account4 = new Account{ /* ... account values ... */ };
     \\
-<<<<<<< HEAD
     \\createAccountsErrors = client.CreateAccounts(new []{account2, account3, account4});
     \\foreach (var error in createAccountsErrors) {
     \\	Console.WriteLine("Error creating account {0}: {1}", error.Index, error.Result);
     \\	return;
-=======
-    \\createAccountsError = client.CreateAccounts(new []{account2, account3, account4});
-    \\foreach (var error in createAccountsError) {
-    \\  Console.WriteLine("Error creating account {0}: {1}", error.Index, error.Result);
-    \\  return;
->>>>>>> 60698f92
     \\}
     ,
 
