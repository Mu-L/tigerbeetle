--- conflicted
+++ resolved
@@ -67,19 +67,14 @@
             direction: Direction,
         };
 
-<<<<<<< HEAD
         pub const DataBlockAddresses = struct {
             /// Table data block addresses.
             addresses: []const u64,
             /// Table data block checksums.
             checksums: []const u128,
         };
-        pub const IndexCallback = fn (it: *LevelTableValueBlockIterator) DataBlockAddresses;
-        pub const DataCallback = fn (it: *LevelTableValueBlockIterator, data_block: ?BlockPtrConst) void;
-=======
-        pub const IndexCallback = *const fn (it: *LevelTableValueBlockIterator) void;
+        pub const IndexCallback = *const fn (it: *LevelTableValueBlockIterator) DataBlockAddresses;
         pub const DataCallback = *const fn (it: *LevelTableValueBlockIterator, data_block: ?BlockPtrConst) void;
->>>>>>> 8f332571
         pub const Callback = struct {
             on_index: IndexCallback,
             on_data: DataCallback,
